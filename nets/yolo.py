import numpy as np
import torch
import torch.nn as nn
import sys
sys.path.append("../")

<<<<<<< HEAD
from nets.backbone import Backbone, C2f, Conv, SiLU, autopad
from nets.swin import Swin
from nets.convnext import ConvNeXt
=======
from nets.backbone import Backbone, C2f, Conv
from nets.yolo_training import weights_init
>>>>>>> 0cf8dcaf
from utils.utils_bbox import make_anchors

def fuse_conv_and_bn(conv, bn):
    # 混合Conv2d + BatchNorm2d 减少计算量
    # Fuse Conv2d() and BatchNorm2d() layers https://tehnokv.com/posts/fusing-batchnorm-and-conv/
    fusedconv = nn.Conv2d(conv.in_channels,
                          conv.out_channels,
                          kernel_size=conv.kernel_size,
                          stride=conv.stride,
                          padding=conv.padding,
                          dilation=conv.dilation,
                          groups=conv.groups,
                          bias=True).requires_grad_(False).to(conv.weight.device)

    # 准备kernel
    w_conv = conv.weight.clone().view(conv.out_channels, -1)
    w_bn = torch.diag(bn.weight.div(torch.sqrt(bn.eps + bn.running_var)))
    fusedconv.weight.copy_(torch.mm(w_bn, w_conv).view(fusedconv.weight.shape))

    # 准备bias
    b_conv = torch.zeros(conv.weight.size(0), device=conv.weight.device) if conv.bias is None else conv.bias
    b_bn = bn.bias - bn.weight.mul(bn.running_mean).div(torch.sqrt(bn.running_var + bn.eps))
    fusedconv.bias.copy_(torch.mm(w_bn, b_conv.reshape(-1, 1)).reshape(-1) + b_bn)

    return fusedconv

class DFL(nn.Module):
    # DFL模块
    # Distribution Focal Loss (DFL) proposed in Generalized Focal Loss https://ieeexplore.ieee.org/document/9792391 https://arxiv.org/abs/2006.04388
    def __init__(self, c1=16):
        super().__init__()
        self.conv   = nn.Conv2d(c1, 1, 1, bias=False).requires_grad_(False)
        x           = torch.arange(c1, dtype=torch.float)
        self.conv.weight.data[:] = nn.Parameter(x.view(1, c1, 1, 1))
        self.c1     = c1

    def forward(self, x):
        # [B, self.reg_max * 4, 8400]
        b, c, a = x.shape          #  view                         transpose                       softmax                         conv                view
        # [B, self.reg_max * 4, 8400] => [B, 4, self.reg_max, 8400] => [B, self.reg_max, 4, 8400] => [B, self.reg_max, 4, 8400] => [B, 1, 4, 8400] => [B, 4, 8400]
        # 以softmax的方式，对0~16的数字计算百分比，获得最终数字。
        return self.conv(x.view(b, 4, self.c1, a).transpose(2, 1).softmax(1)).view(b, 4, a)
        # return self.conv(x.view(b, self.c1, 4, a).softmax(1)).view(b, 4, a)

#---------------------------------------------------#
#   yolo_body
#---------------------------------------------------#
class YoloBody(nn.Module):
    def __init__(self, input_shape, num_classes, phi, pretrained=False):
        super(YoloBody, self).__init__()
        self.phi = phi
        if phi in ['n', 's', 'm', 'l', 'x']:
            depth_dict          = {'n' : 0.33, 's' : 0.33, 'm' : 0.67, 'l' : 1.00, 'x' : 1.00,}
            width_dict          = {'n' : 0.25, 's' : 0.50, 'm' : 0.75, 'l' : 1.00, 'x' : 1.25,}
            deep_width_dict     = {'n' : 1.00, 's' : 1.00, 'm' : 0.75, 'l' : 0.50, 'x' : 0.50,}
            dep_mul, wid_mul, deep_mul = depth_dict[phi], width_dict[phi], deep_width_dict[phi]

            base_channels       = int(wid_mul * 64)          # 64
            base_depth          = max(round(dep_mul * 3), 1) # 3
            #-----------------------------------------------#
            #   输入图片是3, 640, 640
            #-----------------------------------------------#

            #---------------------------------------------------#
            #   生成主干模型
            #   获得三个有效特征层，他们的shape分别是：
            #   [B, 256, 80, 80]
            #   [B, 512, 40, 40]
            #   [B, 1024 * deep_mul, 20, 20]
            #---------------------------------------------------#
            self.backbone   = Backbone(base_channels, base_depth, deep_mul, phi, pretrained=pretrained)

        elif 'swin' in phi or 'convnext' in phi:
            dep_mul, wid_mul, deep_mul = 1.00, 1.25, 0.50 # 使用x大小的参数

            base_channels   = int(wid_mul * 64)          # 64
            base_depth      = max(round(dep_mul * 3), 1) # 3
            #-----------------------------------------------#
            #   输入图片是3, 640, 640
            #-----------------------------------------------#
            if 'swin' in phi:
                self.backbone = Swin(variance=phi, pretrained=pretrained)
            elif 'convnext' in phi:
                self.backbone = ConvNeXt(variance=phi, pretrained=pretrained)
            feat1_in        = {'swin_t' : 192, 'swin_s' : 192, 'swin_b' : 256,  'swin_v2_t' : 192, 'swin_v2_s' : 192, 'swin_v2_b' : 256,
                               'convnext_tiny' : 192, 'convnext_small' : 192, 'convnext_base' : 256,  'convnext_large' : 384,}[phi]
            feat2_in        = {'swin_t' : 384, 'swin_s' : 384, 'swin_b' : 512,  'swin_v2_t' : 384, 'swin_v2_s' : 384, 'swin_v2_b' : 512,
                               'convnext_tiny' : 384, 'convnext_small' : 384, 'convnext_base' : 512,  'convnext_large' : 768,}[phi]
            feat3_in        = {'swin_t' : 768, 'swin_s' : 768, 'swin_b' : 1024, 'swin_v2_t' : 768, 'swin_v2_s' : 768, 'swin_v2_b' : 1024,
                               'convnext_tiny' : 768, 'convnext_small' : 768, 'convnext_base' : 1024, 'convnext_large' : 1536,}[phi]
            # 调整输出channel到符合PANet的输入channel
            self.for_feat1  = nn.Conv2d(feat1_in, base_channels * 4,  1)
            self.for_feat2  = nn.Conv2d(feat2_in, base_channels * 8,  1)
            self.for_feat3  = nn.Conv2d(feat3_in, int(base_channels * 16 * deep_mul), 1)

        #------------------------加强特征提取网络------------------------#
        self.upsample   = nn.Upsample(scale_factor=2, mode="nearest")

        # [B, 1024 * deep_mul] + [B, 512, 40, 40] => [B, 512, 40, 40]
        self.conv3_for_upsample1    = C2f(int(base_channels * 16 * deep_mul) + base_channels * 8, base_channels * 8, base_depth, shortcut=False)
        # [B, 768, 80, 80] => [B, 256, 80, 80]
        self.conv3_for_upsample2    = C2f(base_channels * 8 + base_channels * 4, base_channels * 4, base_depth, shortcut=False)

        # [B, 256, 80, 80] => [B, 256, 40, 40]
        self.down_sample1           = Conv(base_channels * 4, base_channels * 4, 3, 2)
        # [B, 512 + 256, 40, 40] => [B, 512, 40, 40]
        self.conv3_for_downsample1  = C2f(base_channels * 8 + base_channels * 4, base_channels * 8, base_depth, shortcut=False)

        # [B, 512, 40, 40] => [B, 512, 20, 20]
        self.down_sample2           = Conv(base_channels * 8, base_channels * 8, 3, 2)
        # [B, 1024 * deep_mul] + [B, 512, 20, 20] =>  [B, 1024 * deep_mul, 20, 20]
        self.conv3_for_downsample2  = C2f(int(base_channels * 16 * deep_mul) + base_channels * 8, int(base_channels * 16 * deep_mul), base_depth, shortcut=False)
        #------------------------加强特征提取网络------------------------#

        ch              = [base_channels * 4, base_channels * 8, int(base_channels * 16 * deep_mul)]
        self.shape      = None
        self.nl         = len(ch)
        # self.stride     = torch.zeros(self.nl)
        self.stride     = torch.tensor([256 / x.shape[-2] for x in self.backbone.forward(torch.zeros(1, 3, 256, 256))])  # forward
        self.reg_max    = 16  # DFL channels (ch[0] // 16 to scale 4/8/12/16/20 for n/s/m/l/x)
        self.no         = num_classes + self.reg_max * 4  # number of outputs per anchor
        self.num_classes = num_classes

        c2, c3   = max((16, ch[0] // 4, self.reg_max * 4)), max(ch[0], num_classes)  # channels
        # box
        self.cv2 = nn.ModuleList(nn.Sequential(Conv(x, c2, 3), Conv(c2, c2, 3), nn.Conv2d(c2, 4 * self.reg_max, 1)) for x in ch)
        # cls
        self.cv3 = nn.ModuleList(nn.Sequential(Conv(x, c3, 3), Conv(c3, c3, 3), nn.Conv2d(c3, num_classes, 1)) for x in ch)
        if not pretrained:
            weights_init(self)
        self.dfl = DFL(self.reg_max) if self.reg_max > 1 else nn.Identity()

    def fuse(self):
        print('Fusing layers... ')
        for m in self.modules():
            if type(m) is Conv and hasattr(m, 'bn'):
                m.conv = fuse_conv_and_bn(m.conv, m.bn)  # update conv
                delattr(m, 'bn')  # remove batchnorm
                m.forward = m.forward_fuse  # update forward
        return self

    def forward(self, x):
        if self.phi in ['n', 's', 'm', 'l', 'x']:
            #---------------------------------------------------#
            #   backbone
            #   获得三个有效特征层，他们的shape分别是：
            #   [B, 256, 80, 80]
            #   [B, 512, 40, 40]
            #   [B, 1024 * deep_mul, 20, 20]
            #---------------------------------------------------#
            feat1, feat2, feat3 = self.backbone.forward(x)
        elif 'swin' in self.phi or 'convnext' in self.phi:
            feat1, feat2, feat3 = self.backbone.forward(x)
            feat1 = self.for_feat1(feat1)
            feat2 = self.for_feat2(feat2)
            feat3 = self.for_feat3(feat3)

        #------------------------加强特征提取网络------------------------#
        # [B, 1024 * deep_mul, 20, 20] => [B, 1024 * deep_mul, 40, 40]
        P5_upsample = self.upsample(feat3)
        # [B, 1024 * deep_mul, 40, 40] cat [B, 512, 40, 40] => [B, 1024 * deep_mul + 512, 40, 40]
        P4          = torch.cat([P5_upsample, feat2], 1)
        # [B, 1024 * deep_mul + [512, 40, 40] =>[B, 512, 40, 40]
        P4          = self.conv3_for_upsample1(P4)

        # [B, 512, 40, 40] => [B, 512, 80, 80]
        P4_upsample = self.upsample(P4)
        # [B, 512, 80, 80] cat [B, 256, 80, 80] => [B, 768, 80, 80]
        P3          = torch.cat([P4_upsample, feat1], 1)
        # [B, 768, 80, 80] => [B, 256, 80, 80]
        P3_out      = self.conv3_for_upsample2(P3)

        # [B, 256, 80, 80] => [B, 256, 40, 40]
        P3_downsample = self.down_sample1(P3_out)
        # [B, 512, 40, 40] cat [B, 256, 40, 40] => [B, 768, 40, 40]
        P4 = torch.cat([P3_downsample, P4], 1)
        # [B, 768, 40, 40] => [B, 512, 40, 40]
        P4_out = self.conv3_for_downsample1(P4)

        # [B, 512, 40, 40] => [B, 512, 20, 20]
        P4_downsample = self.down_sample2(P4_out)
        # [B, 512, 20, 20] cat [B, 1024 * deep_mul, 20, 20] => [B, 1024 * deep_mul + 512, 20, 20]
        P5 = torch.cat([P4_downsample, feat3], 1)
        # [B, 1024 * deep_mul + 512, 20, 20] => [B, 1024 * deep_mul, 20, 20]
        P5_out = self.conv3_for_downsample2(P5)
        #------------------------加强特征提取网络------------------------#
        # P3_out [B, 256, 80, 80]
        # P4_out [B, 512, 40, 40]
        # P5_out [B, 1024 * deep_mul, 20, 20]
        shape = P3_out.shape  # BCHW

        # 将每层的box和cls输出拼接起来
        # P3_out [B, 256, 80, 80]             => [B, reg_max * 4 + num_classes, 80, 80]
        # P4_out [B, 512, 40, 40]             => [B, reg_max * 4 + num_classes, 40, 40]
        # P5_out [B, 1024 * deep_mul, 20, 20] => [B, reg_max * 4 + num_classes, 20, 20]
        x = [P3_out, P4_out, P5_out]
        for i in range(self.nl):
            # cv2: box => [B, reg_max * 4, 80, 80]
            # cv3: cls => [B, num_classes, 80, 80]
            x[i] = torch.cat((self.cv2[i](x[i]), self.cv3[i](x[i])), 1)

        if self.shape != shape:
            self.anchors, self.strides = (x.transpose(0, 1) for x in make_anchors(x, self.stride, 0.5))
            self.shape = shape

        # 将不同层的box和cls分别拼接到一起
        # 依次取出每层的输出,然后在最后维度拼接,之后在第1个维度分离出box和cls
        # [B, reg_max * 4 + num_classes, 8400] => box: [B, reg_max * 4, 8400]   8400 = 80 * 80 + 40 * 40 + 20 * 20
        #                                         cls: [B, num_classes, 8400]
        box, cls        = torch.cat([xi.view(shape[0], self.no, -1) for xi in x], 2).split((self.reg_max * 4, self.num_classes), 1)
        # origin_cls      = [xi.split((self.reg_max * 4, self.num_classes), 1)[1] for xi in x]

        # 对box做DFL处理,每个位置保留一个框
        # [B, reg_max * 4, 8400] -> [B, 4, 8400]
        dbox            = self.dfl(box)

        #-------------------------------------------------------------------------------------------#
        #   dbox:    [B, 4, 8400]     box detect
        #   cls:     [B, 80, 8400]    cls detect
        #   x:       [[B, 144, 80, 80], [B, 144, 40, 40], [B, 144, 20, 20]]   [P3_out, P4_out, P5_out]
        #   anchors: [2, 8400]
        #   strides: [1, 8400]
        #-------------------------------------------------------------------------------------------#
        return dbox, cls, x, self.anchors.to(dbox.device), self.strides.to(dbox.device)


if __name__ == "__main__":
    model = YoloBody(input_shape=[640, 640], num_classes=80, phi="x", pretrained=False)
    x = torch.ones(4, 3, 640, 640)

    model.eval()
    with torch.inference_mode():
        dbox, cls, x, anchors, strides = model(x)
    print(dbox.shape)     # [B, 4, 8400]
    print(cls.shape)      # [B, 80, 8400]
    print(x[0].shape)     # [B, 144, 80, 80]  144 = reg_max * 4 + num_classes = 16 * 4 + 80
    print(x[1].shape)     # [B, 144, 40, 40]
    print(x[2].shape)     # [B, 144, 20, 20]
    print(anchors.shape)  # [2, 8400]
    print(strides.shape)  # [1, 8400]
    print(anchors[:2, :5])
    # [[0.5000, 1.5000, 2.5000, 3.5000, 4.5000]
    #  [0.5000, 0.5000, 0.5000, 0.5000, 0.5000]]
    print(strides[:, :5])
    # [[8., 8., 8., 8., 8.]]

    if False:
        onnx_path = "yolov8x.onnx"
        torch.onnx.export(model,
                          x,
                          onnx_path,
                          input_names=['image'],
                         )
        import onnx
        from onnxsim import simplify

        # 载入onnx模型
        model_ = onnx.load(onnx_path)

        # 简化模型
        model_simple, check = simplify(model_)
        assert check, "Simplified ONNX model could not be validated"
        onnx.save(model_simple, onnx_path)
        print('finished exporting ' + onnx_path)<|MERGE_RESOLUTION|>--- conflicted
+++ resolved
@@ -4,14 +4,10 @@
 import sys
 sys.path.append("../")
 
-<<<<<<< HEAD
-from nets.backbone import Backbone, C2f, Conv, SiLU, autopad
+from nets.backbone import Backbone, C2f, Conv
+from nets.yolo_training import weights_init
 from nets.swin import Swin
 from nets.convnext import ConvNeXt
-=======
-from nets.backbone import Backbone, C2f, Conv
-from nets.yolo_training import weights_init
->>>>>>> 0cf8dcaf
 from utils.utils_bbox import make_anchors
 
 def fuse_conv_and_bn(conv, bn):
